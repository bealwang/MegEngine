--- conflicted
+++ resolved
@@ -116,14 +116,11 @@
     param.Padding = 82,
     param.ShuffleRNG = 83,
     param.CheckNonFinite = 84,
-<<<<<<< HEAD
     param.LayerNorm = 85,
     param.Dropout = 86,
-=======
-    param.RNNCell = 85,
-    param.RNN = 86,
-    param.LSTM = 87,
->>>>>>> 8f48da7f
+    param.RNNCell = 87,
+    param.RNN = 88,
+    param.LSTM = 89,
 }
 
 table Operator {
