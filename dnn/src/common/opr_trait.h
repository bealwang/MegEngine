/**
 * \file dnn/src/common/opr_trait.h
 * MegEngine is Licensed under the Apache License, Version 2.0 (the "License")
 *
 * Copyright (c) 2014-2021 Megvii Inc. All rights reserved.
 *
 * Unless required by applicable law or agreed to in writing,
 * software distributed under the License is distributed on an
 * "AS IS" BASIS, WITHOUT ARRANTIES OR CONDITIONS OF ANY KIND, either express or
 * implied.
 */
#pragma once
#include "megdnn/oprs.h"

#include <cstddef>

namespace megdnn {

template <typename Opr>
struct OprTrait {};

#define DEF(Name, Arity, HasWorkspace, CanDeduceLayout)        \
    template <>                                                \
    struct OprTrait<Name> {                                    \
        static const size_t arity = Arity;                     \
        static const bool has_workspace = HasWorkspace;        \
        static const bool can_deduce_layout = CanDeduceLayout; \
    }

DEF(Padding, 2, false, true);
DEF(PaddingBackward, 2, false, false);
DEF(ConvolutionForward, 3, true, true);
DEF(Convolution3DForward, 3, true, true);
DEF(ConvolutionBackwardData, 3, true, false);
DEF(ConvolutionBackwardFilter, 3, true, false);
DEF(Convolution3DBackwardData, 3, true, false);
DEF(Convolution3DBackwardFilter, 3, true, false);
DEF(ConvPoolingForward, 4, true, true);
DEF(ConvBiasForward, 5, true, true);
DEF(SeparableConvForward, 4, true, true);
DEF(SeparableFilterForward, 4, true, true);
DEF(Images2NeibsForward, 2, true, true);
DEF(Images2NeibsBackward, 2, true, false);
DEF(SlidingWindowTransposeForward, 2, true, true);
DEF(SlidingWindowTransposeBackward, 2, true, false);
DEF(PoolingForward, 2, true, true);
DEF(PoolingBackward, 4, true, false);
DEF(AdaptivePoolingForward, 2, true, false);
DEF(AdaptivePoolingBackward, 4, true, false);
DEF(LocalForward, 3, true, true);
DEF(LocalBackwardData, 3, true, false);
DEF(LocalBackwardFilter, 3, true, false);
DEF(GroupLocalForward, 3, true, true);
DEF(GroupLocalBackwardData, 3, true, false);
DEF(GroupLocalBackwardFilter, 3, true, false);
DEF(LRNForward, 2, true, true);
DEF(LRNBackward, 4, true, false);
DEF(BNForward, 9, true, true);
DEF(BNBackward, 9, true, false);
DEF(ROIPoolingForward, 4, true, false);
DEF(ROIPoolingBackward, 5, true, false);
DEF(CorrelationForward, 3, true, true);
DEF(CorrelationBackwardData1, 4, true, true);
DEF(CorrelationBackwardData2, 4, true, true);
DEF(WarpPerspectiveForward, 3, true, false);
DEF(WarpPerspectiveBackwardData, 3, true, false);
DEF(WarpPerspectiveBackwardMat, 4, true, false);
DEF(AddUpdateForward, 2, false, false);
DEF(DotForward, 3, true, true);
DEF(MatrixMulForward, 3, true, true);
DEF(BatchedMatrixMulForward, 3, true, true);
DEF(MatrixInverse, 2, true, true);
DEF(SVDForward, 4, true, true);
DEF(ReduceForward, 2, true, true);
DEF(CumsumForward, 2, true, true);
DEF(ArgmaxForward, 2, true, true);
DEF(ArgminForward, 2, true, true);
DEF(TransposeForward, 2, true, true);
DEF(RelayoutForward, 2, false, false);
DEF(TileForward, 2, true, true);
DEF(TileBackward, 2, true, false);
DEF(RepeatForward, 2, true, true);
DEF(RepeatBackward, 2, true, false);
DEF(ArgsortForward, 3, true, true);
DEF(ArgsortBackward, 3, true, false);
DEF(TypeCvtForward, 2, false, false);
DEF(IndexingRemapForward, 3, true, true);
DEF(IndexingRemapBackward, 3, true, false);
DEF(Linspace, 1, true, false);
DEF(Eye, 1, true, false);
DEF(Flip, 2, true, true);
DEF(ROICopy, 2, true, true);
DEF(Rotate, 2, true, true);
DEF(CvtColor, 2, true, true);
DEF(WarpAffine, 3, true, false);
DEF(GaussianBlur, 2, true, true);
DEF(Resize, 2, true, false);
DEF(ResizeBackward, 2, true, false);
DEF(IndexingOneHot, 3, true, true);
DEF(IndexingSetOneHot, 3, true, false);
DEF(MaskConvolution, 4, true, true);
DEF(MaskPropagate, 2, true, true);
DEF(RelayoutFormat, 2, true, true);
DEF(MaxTensorDiff, 2, true, false);
DEF(LocalShareForward, 3, true, true);
DEF(LocalShareBackwardData, 3, true, false);
DEF(LocalShareBackwardFilter, 3, true, false);
DEF(ROIAlignForward, 4, true, true);
DEF(ROIAlignBackward, 4, true, false);
DEF(DeformableConvForward, 5, true, true);
DEF(DeformableConvBackwardFilter, 5, true, false);
DEF(DeformableConvBackwardData, 8, true, false);
DEF(DeformablePSROIPoolingForward, 5, true, true);
DEF(DeformablePSROIPoolingBackward, 7, true, false);
DEF(BatchConvBiasForward, 5, true, true);
DEF(Remap, 3, true, true);
DEF(RemapBackwardData, 3, true, false);
DEF(RemapBackwardMat, 4, true, false);
DEF(DctChannelSelectForward, 4, true, true);
DEF(FakeQuantForward, 4, true, true);
DEF(FakeQuantBackward, 5, true, false);
DEF(TQTForward, 3, true, true);
DEF(TQTBackward, 5, true, false);
DEF(PowC, 2, false, true);
DEF(UniformRNG, 1, true, true);
DEF(GaussianRNG, 1, true, true);
DEF(GammaRNG, 3, true, true);
DEF(BetaRNG, 3, true, true);
DEF(PoissonRNG, 2, true, true);
DEF(PermutationRNG, 1, true, true);
DEF(ShuffleRNGForward, 3, true, true);
DEF(ShuffleRNGBackward, 3, true, false);
DEF(ChecksumForward, 1, true, false);
DEF(CheckNonFinite, 2, true, true);
DEF(LSQForward, 5, true, true);
DEF(LSQBackward, 7, true, false);
DEF(Fill, 1, true, false);
<<<<<<< HEAD
DEF(LayerNormForward, 6, true, true);
DEF(LayerNormBackward, 8, true, true);
DEF(DropoutForward, 3, true, true);
DEF(DropoutBackward, 3, true, true);
=======
DEF(RNNCellForward, 6, true, true);
DEF(RNNForward, 6, true, true);
>>>>>>> 8f48da7f
}  // namespace megdnn

// vim: syntax=cpp.doxygen<|MERGE_RESOLUTION|>--- conflicted
+++ resolved
@@ -135,15 +135,12 @@
 DEF(LSQForward, 5, true, true);
 DEF(LSQBackward, 7, true, false);
 DEF(Fill, 1, true, false);
-<<<<<<< HEAD
 DEF(LayerNormForward, 6, true, true);
 DEF(LayerNormBackward, 8, true, true);
 DEF(DropoutForward, 3, true, true);
 DEF(DropoutBackward, 3, true, true);
-=======
 DEF(RNNCellForward, 6, true, true);
 DEF(RNNForward, 6, true, true);
->>>>>>> 8f48da7f
 }  // namespace megdnn
 
 // vim: syntax=cpp.doxygen